/* 
 * Copyright (c) 2011, Nico Blodow <blodow@cs.tum.edu>
 * All rights reserved.
 * 
 * Redistribution and use in source and binary forms, with or without
 * modification, are permitted provided that the following conditions are met:
 * 
 *     * Redistributions of source code must retain the above copyright
 *       notice, this list of conditions and the following disclaimer.
 *     * Redistributions in binary form must reproduce the above copyright
 *       notice, this list of conditions and the following disclaimer in the
 *       documentation and/or other materials provided with the distribution.
 *     * Neither the name of the Intelligent Autonomous Systems Group/
 *       Technische Universitaet Muenchen nor the names of its contributors 
 *       may be used to endorse or promote products derived from this software 
 *       without specific prior written permission.
 * 
 * THIS SOFTWARE IS PROVIDED BY THE COPYRIGHT HOLDERS AND CONTRIBUTORS "AS IS"
 * AND ANY EXPRESS OR IMPLIED WARRANTIES, INCLUDING, BUT NOT LIMITED TO, THE
 * IMPLIED WARRANTIES OF MERCHANTABILITY AND FITNESS FOR A PARTICULAR PURPOSE
 * ARE DISCLAIMED. IN NO EVENT SHALL THE COPYRIGHT OWNER OR CONTRIBUTORS BE
 * LIABLE FOR ANY DIRECT, INDIRECT, INCIDENTAL, SPECIAL, EXEMPLARY, OR
 * CONSEQUENTIAL DAMAGES (INCLUDING, BUT NOT LIMITED TO, PROCUREMENT OF
 * SUBSTITUTE GOODS OR SERVICES; LOSS OF USE, DATA, OR PROFITS; OR BUSINESS
 * INTERRUPTION) HOWEVER CAUSED AND ON ANY THEORY OF LIABILITY, WHETHER IN
 * CONTRACT, STRICT LIABILITY, OR TORT (INCLUDING NEGLIGENCE OR OTHERWISE)
 * ARISING IN ANY WAY OUT OF THE USE OF THIS SOFTWARE, EVEN IF ADVISED OF THE
 * POSSIBILITY OF SUCH DAMAGE.
 */

#define GL3_PROTOTYPES 1
#include <GL3/gl3.h>
#include <GL/freeglut.h>
#include <realtime_urdf_filter/renderable.h>
#include <resource_retriever/retriever.h>
#include <assimp/assimp.hpp>
#include <assimp/aiScene.h>
#include <assimp/aiPostProcess.h>
#include <assimp/IOStream.h>
#include <assimp/IOSystem.h>
#include <ros/assert.h>

namespace realtime_urdf_filter
{
  // common methods
  void Renderable::setLinkName (std::string n)
  {
    name = n;
  }

  void Renderable::applyTransform ()
  {
    glPushMatrix ();

    tf::Transform transform (link_to_fixed);
    transform *= link_offset;
    btScalar glTf[16];
    transform.getOpenGLMatrix(glTf);
    glMultMatrixd((GLdouble*)glTf);
  }

  void Renderable::unapplyTransform ()
  {
    glPopMatrix ();
  }

  // Sphere methods
  RenderableSphere::RenderableSphere (float radius)
    : radius(radius)
  {}

  void RenderableSphere::render ()
  {
    applyTransform ();
    glutSolidSphere(radius, 10, 10);
    unapplyTransform ();
  }

  // Cylinder methods
  RenderableCylinder::RenderableCylinder (float radius, float length)
    : radius(radius), length(length)
  {}

  void RenderableCylinder::render ()
  {
    applyTransform ();
    glTranslatef (0, 0, -length/2);
    //glutSolidCylinder(radius, length, 10, 10);
    unapplyTransform ();
  }

  // Box methods
  RenderableBox::RenderableBox (float dimx, float dimy, float dimz)
    : dimx(dimx), dimy(dimy), dimz(dimz)
  {
    createBoxVBO ();
  }

  void RenderableBox::render ()
  {
    applyTransform ();

    glColor3f (color.r, color.g, color.b);

    // Enable Pointers
    glEnableClientState (GL_VERTEX_ARRAY);
    glEnableClientState (GL_NORMAL_ARRAY);

    glBindBuffer (GL_ARRAY_BUFFER, vbo);
    glVertexPointer (3, GL_FLOAT, 6*sizeof(GLfloat), (char *) NULL);
    glNormalPointer (GL_FLOAT, 6*sizeof(GLfloat), ((char *) NULL) + (3 * sizeof(GLfloat)) );

    // Render
    glDrawArrays (GL_QUADS, 0, 24);

    // Disable Pointers
    glDisableClientState( GL_VERTEX_ARRAY );          // Disable Vertex Arrays
    glDisableClientState( GL_NORMAL_ARRAY );       // Disable Texture Coord Arrays

    //glScalef (dimx, dimy, dimz);
    //glutSolidCube (dimx);
    unapplyTransform ();
  }

  void RenderableBox::createBoxVBO ()
  {
    const GLfloat boxvertices[] = 
      {0.5f * dimx, 0.5f * dimy,-0.5f * dimz, 0.0f, 1.0f, 0.0f,          // Top Right Of The Quad (Top)
      -0.5f * dimx, 0.5f * dimy,-0.5f * dimz, 0.0f, 1.0f, 0.0f,          // Top Left Of The Quad (Top)
      -0.5f * dimx, 0.5f * dimy, 0.5f * dimz, 0.0f, 1.0f, 0.0f,          // Bottom Left Of The Quad (Top)
       0.5f * dimx, 0.5f * dimy, 0.5f * dimz, 0.0f, 1.0f, 0.0f,          // Bottom Right Of The Quad (Top)
      
       0.5f * dimx,-0.5f * dimy, 0.5f * dimz, 0.0f,-1.0f, 0.0f,          // Top Right Of The Quad (Bottom)
      -0.5f * dimx,-0.5f * dimy, 0.5f * dimz, 0.0f,-1.0f, 0.0f,          // Top Left Of The Quad (Bottom)
      -0.5f * dimx,-0.5f * dimy,-0.5f * dimz, 0.0f,-1.0f, 0.0f,          // Bottom Left Of The Quad (Bottom)
       0.5f * dimx,-0.5f * dimy,-0.5f * dimz, 0.0f,-1.0f, 0.0f,          // Bottom Right Of The Quad (Bottom)
      
       0.5f * dimx, 0.5f * dimy, 0.5f * dimz, 0.0f, 0.0f, 1.0f,          // Top Right Of The Quad (Front)
      -0.5f * dimx, 0.5f * dimy, 0.5f * dimz, 0.0f, 0.0f, 1.0f,          // Top Left Of The Quad (Front)
      -0.5f * dimx,-0.5f * dimy, 0.5f * dimz, 0.0f, 0.0f, 1.0f,          // Bottom Left Of The Quad (Front)
       0.5f * dimx,-0.5f * dimy, 0.5f * dimz, 0.0f, 0.0f, 1.0f,          // Bottom Right Of The Quad (Front)
      
       0.5f * dimx,-0.5f * dimy,-0.5f * dimz, 0.0f, 0.0f,-1.0f,          // Top Right Of The Quad (Back)
      -0.5f * dimx,-0.5f * dimy,-0.5f * dimz, 0.0f, 0.0f,-1.0f,          // Top Left Of The Quad (Back)
      -0.5f * dimx, 0.5f * dimy,-0.5f * dimz, 0.0f, 0.0f,-1.0f,          // Bottom Left Of The Quad (Back)
       0.5f * dimx, 0.5f * dimy,-0.5f * dimz, 0.0f, 0.0f,-1.0f,          // Bottom Right Of The Quad (Back)
      
      -0.5f * dimx, 0.5f * dimy, 0.5f * dimz,-1.0f, 0.0f, 0.0f,          // Top Right Of The Quad (Left)
      -0.5f * dimx, 0.5f * dimy,-0.5f * dimz,-1.0f, 0.0f, 0.0f,          // Top Left Of The Quad (Left)
      -0.5f * dimx,-0.5f * dimy,-0.5f * dimz,-1.0f, 0.0f, 0.0f,          // Bottom Left Of The Quad (Left)
      -0.5f * dimx,-0.5f * dimy, 0.5f * dimz,-1.0f, 0.0f, 0.0f,          // Bottom Right Of The Quad (Left)
      
       0.5f * dimx, 0.5f * dimy,-0.5f * dimz, 1.0f, 0.0f, 0.0f,          // Top Right Of The Quad (Right)
       0.5f * dimx, 0.5f * dimy, 0.5f * dimz, 1.0f, 0.0f, 0.0f,          // Top Left Of The Quad (Right)
       0.5f * dimx,-0.5f * dimy, 0.5f * dimz, 1.0f, 0.0f, 0.0f,          // Bottom Left Of The Quad (Right)
       0.5f * dimx,-0.5f * dimy,-0.5f * dimz, 1.0f, 0.0f, 0.0f};         // Bottom Right Of The Quad (Right)


    glGenBuffers (1, &vbo);
    glBindBuffer (GL_ARRAY_BUFFER, vbo);
    glBufferData (GL_ARRAY_BUFFER, 24 * 6 * sizeof(GLfloat), boxvertices, GL_STATIC_DRAW);
  }

  // these classes are copied from RVIZ. TODO: header/license/author tags
  class ResourceIOStream : public Assimp::IOStream
  {
  public:
    ResourceIOStream(const resource_retriever::MemoryResource& res)
    : res_(res)
    , pos_(res.data.get())
    {}

    ~ResourceIOStream()
    {}

    size_t Read(void* buffer, size_t size, size_t count)
    {
      size_t to_read = size * count;
      if (pos_ + to_read > res_.data.get() + res_.size)
      {
        to_read = res_.size - (pos_ - res_.data.get());
      }

      memcpy(buffer, pos_, to_read);
      pos_ += to_read;

      return to_read;
    }

    size_t Write( const void* buffer, size_t size, size_t count) { ROS_BREAK(); return 0; }

    aiReturn Seek( size_t offset, aiOrigin origin)
    {
      uint8_t* new_pos = 0;
      switch (origin)
      {
      case aiOrigin_SET:
        new_pos = res_.data.get() + offset;
        break;
      case aiOrigin_CUR:
        new_pos = pos_ + offset; // TODO is this right?  can offset really not be negative
        break;
      case aiOrigin_END:
        new_pos = res_.data.get() + res_.size - offset; // TODO is this right?
        break;
      default:
        ROS_BREAK();
      }

      if (new_pos < res_.data.get() || new_pos > res_.data.get() + res_.size)
      {
        return aiReturn_FAILURE;
      }

      pos_ = new_pos;
      return aiReturn_SUCCESS;
    }

    size_t Tell() const
    {
      return pos_ - res_.data.get();
    }

    size_t FileSize() const
    {
      return res_.size;
    }

    void Flush() {}

  private:
    resource_retriever::MemoryResource res_;
    uint8_t* pos_;
  };

  class ResourceIOSystem : public Assimp::IOSystem
  {
  public:
    ResourceIOSystem()
    {
    }

    ~ResourceIOSystem()
    {
    }

    // Check whether a specific file exists
    bool Exists(const char* file) const
    {
      // Ugly -- two retrievals where there should be one (Exists + Open)
      // resource_retriever needs a way of checking for existence
      // TODO: cache this
      resource_retriever::MemoryResource res;
      try 
      {   
        res = retriever_.get(file);
      }   
      catch (resource_retriever::Exception& e)
      {   
        return false;
      }   

      return true;
    }

    // Get the path delimiter character we'd like to see
    char getOsSeparator() const
    {
      return '/';
    }

    // ... and finally a method to open a custom stream
    Assimp::IOStream* Open(const char* file, const char* mode)
    {
      ROS_ASSERT(mode == std::string("r") || mode == std::string("rb"));

      // Ugly -- two retrievals where there should be one (Exists + Open)
      // resource_retriever needs a way of checking for existence
      resource_retriever::MemoryResource res;
      try 
      {   
        res = retriever_.get(file);
      }   
      catch (resource_retriever::Exception& e)
      {   
        return 0;
      }   

      return new ResourceIOStream(res);
    }

    void Close(Assimp::IOStream* stream) { delete stream; }

  private:
    mutable resource_retriever::Retriever retriever_;
  };

  RenderableMesh::RenderableMesh (std::string meshname) :
    meshname_(meshname)
  {
    Assimp::Importer importer;
    importer.SetIOHandler(new ResourceIOSystem());
    const aiScene* scene = importer.ReadFile(meshname, aiProcess_SortByPType|aiProcess_GenNormals|aiProcess_Triangulate|aiProcess_GenUVCoords|aiProcess_FlipUVs);
    if (!scene)
    {
      ROS_ERROR("Could not load resource [%s]: %s", meshname.c_str(), importer.GetErrorString());
      return;
    }

    fromAssimpScene(scene);
  }

  RenderableMesh::SubMesh::SubMesh ()
  {
    vbo = INVALID_VALUE;
    ibo = INVALID_VALUE;
    num_indices = 0;
  }

  RenderableMesh::SubMesh::~SubMesh ()
  {
    if (vbo != INVALID_VALUE)
      glDeleteBuffers (1, &vbo);
    if (ibo != INVALID_VALUE)
      glDeleteBuffers (1, &ibo);
  }

  void RenderableMesh::SubMesh::init (const std::vector<Vertex>& vertices,
                                      const std::vector<unsigned int>& indices)
  {
    num_indices = indices.size ();
    glGenBuffers (1, &vbo);
    glBindBuffer (GL_ARRAY_BUFFER, vbo);
    glBufferData (GL_ARRAY_BUFFER, sizeof(Vertex) * vertices.size (), &vertices[0], GL_STATIC_DRAW);

    glGenBuffers (1, &ibo);
    glBindBuffer (GL_ELEMENT_ARRAY_BUFFER, ibo);
    glBufferData (GL_ELEMENT_ARRAY_BUFFER, sizeof(unsigned int) * num_indices, &indices[0], GL_STATIC_DRAW);
  }

  void RenderableMesh::fromAssimpScene (const aiScene* scene)
  {
    meshes.resize (scene->mNumMeshes);
    for (unsigned int i = 0; i < meshes.size (); ++i)
    {
      const aiMesh* mesh = scene->mMeshes[i];
      initMesh (i, mesh, scene->mRootNode);
    }
  }

  void RenderableMesh::initMesh (unsigned int index, const aiMesh* mesh, const aiNode* node)
  {
    // TODO: mesh->mMaterialIndex
    // TODO: const aiVector3D Zero3D(0.0f, 0.0f, 0.0f);
    std::vector<Vertex> vertices;
    std::vector<unsigned int> indices;

    // Make sure we have a root node
    if (!node) {
      return;
    }
    // We need to fix the orientation
<<<<<<< HEAD
    ROS_INFO_STREAM("Parsing mesh: "<<meshname_);
    aiMatrix4x4 transform = node->mTransformation;
    ROS_INFO_STREAM("  transform: "<<std::endl
        <<std::fixed
        <<"[ "<<*transform[0]<<" \t"<<*transform[1]<<" \t"<<*transform[2]<<" \t"<<*transform[3]<<std::endl
        <<"  "<<*transform[4]<<" \t"<<*transform[5]<<" \t"<<*transform[6]<<" \t"<<*transform[7]<<std::endl
        <<"  "<<*transform[8]<<" \t"<<*transform[9]<<" \t"<<*transform[10]<<" \t"<<*transform[11]<<std::endl
        <<"  "<<*transform[12]<<" \t"<<*transform[13]<<" \t"<<*transform[14]<<" \t"<<*transform[15]<<std::endl);
    aiNode *pnode = node->mParent;

    // Get just the rotation, for transforming the normals
    aiMatrix3x3 rotation(transform);

=======
    ROS_DEBUG_STREAM("Parsing mesh: "<<name);
    aiMatrix4x4 transform = node->mTransformation;
    aiMatrix3x3 rotation(transform);

    ROS_DEBUG_STREAM("  transform: "
        <<"[ "<<transform[0]<<" "<<transform[1]<<" "<<transform[2]<<" "<<transform[3]<<std::endl
        <<"  "<<transform[4]<<" "<<transform[5]<<" "<<transform[6]<<" "<<transform[7]<<std::endl
        <<"  "<<transform[8]<<" "<<transform[9]<<" "<<transform[10]<<" "<<transform[11]<<std::endl
        <<"  "<<transform[12]<<" "<<transform[13]<<" "<<transform[14]<<" "<<transform[15]<<std::endl);
>>>>>>> aebe8402

    // Add the verticies
    for (unsigned int i = 0; i < mesh->mNumVertices; ++i)
    {
      aiVector3D pos = mesh->mVertices[i];
      aiVector3D n = mesh->mNormals[i];
      // TODO: const aiVector3D* pTexCoord = mesh->HasTextureCoords(0) ? &(mesh->mTextureCoords[0][i]) : &Zero3D;
      
      // FIXME: Some .dae files are not processed properly by this function
      // Transform the positions and normals appropriately
<<<<<<< HEAD
#if 0
      pos = transform*pos;
      n = rotation*n;
#endif
=======
      // The following does not do the right transform
      // pos *= transform;
      // n = rotation*n;
>>>>>>> aebe8402

      // Add a vertex / normal pair
      Vertex v(pos.x, pos.y, pos.z, n.x, n.y, n.z);
      vertices.push_back (v);
    }

    for (unsigned int i = 0 ; i < mesh->mNumFaces ; ++i)
    {
        const aiFace& face = mesh->mFaces[i];
        assert(face.mNumIndices == 3);
        indices.push_back(face.mIndices[0]);
        indices.push_back(face.mIndices[1]);
        indices.push_back(face.mIndices[2]);
    }

    meshes[index].init (vertices, indices);
  }

  void RenderableMesh::setScale (float x, float y, float z)
  {
    scale_x = x;
    scale_y = y;
    scale_z = z;
  }

  void RenderableMesh::render ()
  {
    applyTransform ();
    glScalef (scale_x, scale_y, scale_z);
    glEnableVertexAttribArray (0);
    glEnableVertexAttribArray (2);

    for (unsigned int i = 0 ; i < meshes.size() ; i++)
    {
      glBindBuffer (GL_ARRAY_BUFFER, meshes[i].vbo);
      glVertexAttribPointer (0, 3, GL_FLOAT, GL_FALSE, sizeof (Vertex), 0);
      glVertexAttribPointer (2, 3, GL_FLOAT, GL_FALSE, sizeof (Vertex), (const GLvoid*) (sizeof(float)*3));

      glBindBuffer (GL_ELEMENT_ARRAY_BUFFER, meshes[i].ibo);

//      const unsigned int MaterialIndex = meshes[i].MaterialIndex;
//
//      if (MaterialIndex < textures.size() && textures[MaterialIndex])
//      {
//        textures[MaterialIndex]->Bind (GL_TEXTURE0);
//      }

      glDrawElements (GL_TRIANGLES, meshes[i].num_indices, GL_UNSIGNED_INT, 0);
    }

    glDisableVertexAttribArray (0);
    glDisableVertexAttribArray (2);
    unapplyTransform ();
  }


}

<|MERGE_RESOLUTION|>--- conflicted
+++ resolved
@@ -360,9 +360,10 @@
       return;
     }
     // We need to fix the orientation
-<<<<<<< HEAD
-    ROS_INFO_STREAM("Parsing mesh: "<<meshname_);
+    ROS_DEBUG_STREAM("Parsing mesh: "<<meshname_);
     aiMatrix4x4 transform = node->mTransformation;
+    aiMatrix3x3 rotation(transform);
+
     ROS_INFO_STREAM("  transform: "<<std::endl
         <<std::fixed
         <<"[ "<<*transform[0]<<" \t"<<*transform[1]<<" \t"<<*transform[2]<<" \t"<<*transform[3]<<std::endl
@@ -371,20 +372,6 @@
         <<"  "<<*transform[12]<<" \t"<<*transform[13]<<" \t"<<*transform[14]<<" \t"<<*transform[15]<<std::endl);
     aiNode *pnode = node->mParent;
 
-    // Get just the rotation, for transforming the normals
-    aiMatrix3x3 rotation(transform);
-
-=======
-    ROS_DEBUG_STREAM("Parsing mesh: "<<name);
-    aiMatrix4x4 transform = node->mTransformation;
-    aiMatrix3x3 rotation(transform);
-
-    ROS_DEBUG_STREAM("  transform: "
-        <<"[ "<<transform[0]<<" "<<transform[1]<<" "<<transform[2]<<" "<<transform[3]<<std::endl
-        <<"  "<<transform[4]<<" "<<transform[5]<<" "<<transform[6]<<" "<<transform[7]<<std::endl
-        <<"  "<<transform[8]<<" "<<transform[9]<<" "<<transform[10]<<" "<<transform[11]<<std::endl
-        <<"  "<<transform[12]<<" "<<transform[13]<<" "<<transform[14]<<" "<<transform[15]<<std::endl);
->>>>>>> aebe8402
 
     // Add the verticies
     for (unsigned int i = 0; i < mesh->mNumVertices; ++i)
@@ -395,16 +382,9 @@
       
       // FIXME: Some .dae files are not processed properly by this function
       // Transform the positions and normals appropriately
-<<<<<<< HEAD
-#if 0
-      pos = transform*pos;
-      n = rotation*n;
-#endif
-=======
       // The following does not do the right transform
       // pos *= transform;
       // n = rotation*n;
->>>>>>> aebe8402
 
       // Add a vertex / normal pair
       Vertex v(pos.x, pos.y, pos.z, n.x, n.y, n.z);
